package polynote.kernel
package remote

import java.util.concurrent.TimeUnit

import org.scalamock.scalatest.MockFactory
import org.scalatest.{BeforeAndAfterAll, BeforeAndAfterEach, FreeSpec, Matchers}
import org.scalatestplus.scalacheck.ScalaCheckDrivenPropertyChecks
import polynote.kernel.Kernel.Factory
import polynote.kernel.RuntimeError.RecoveredException
import polynote.kernel.environment.{NotebookUpdates, PublishResult, PublishStatus}
import polynote.kernel.{BaseEnv, CellEnv, Completion, CompletionType, GlobalEnv, Kernel, KernelBusyState, KernelInfo, Output, ParameterHint, ParameterHints, ResultValue, Signatures, TaskInfo, UpdatedTasks}
import polynote.kernel.logging.Logging
import polynote.messages._
import polynote.runtime.ReprsOf.DataReprsOf
import polynote.runtime.{DataEncoder, GroupAgg, MIMERepr, StreamingDataRepr, StringType}
import polynote.testing.{Generators, ZIOSpec}
import polynote.testing.kernel.{MockEnv, MockKernelEnv}
import polynote.testing.kernel.remote.InProcessDeploy
import scodec.bits.ByteVector
import zio.{RIO, Ref, Task, ZIO}
import zio.interop.catz._

import scala.concurrent.TimeoutException

class RemoteKernelSpec extends FreeSpec with Matchers with ZIOSpec with BeforeAndAfterEach with MockFactory with ScalaCheckDrivenPropertyChecks {
  import runtime.{unsafeRun, unsafeRunSync, unsafeRunTask}
  private val kernel        = mock[Kernel]
  private val kernelFactory = new Factory.LocalService {
    def apply(): RIO[BaseEnv with GlobalEnv with CellEnv, Kernel] = ZIO.succeed(kernel)
  }

  private val env           = unsafeRun(MockKernelEnv(kernelFactory))
  private val clientRef     = unsafeRun(Ref.make[RemoteKernelClient](null))
  private val deploy        = new InProcessDeploy(kernelFactory, clientRef)
<<<<<<< HEAD
  private val transport     = new SocketTransport(deploy)
  private val remoteKernel  = unsafeRun(RemoteKernel(transport).provide(env))
=======
  private val transport     = new SocketTransport(deploy, Some("127.0.0.1"))
  private val remoteKernel  = unsafeRun(RemoteKernel(transport).provideCustomLayer(env.baseLayer))
>>>>>>> 21f79033

  "RemoteKernel" - {

    "with real networking" - {

      "init" in {
        val statusUpdate = UpdatedTasks(TinyList.of(TaskInfo("init task")))
        val result = Output("text/plain", "some predef result")

        (kernel.init _).expects().returning {
          PublishResult(result) *> PublishStatus(statusUpdate)
        }

        unsafeRun(remoteKernel.init().provideCustomLayer(env.baseLayer))
        unsafeRun(env.publishStatus.toList) should contain(statusUpdate)
        unsafeRun(env.publishResult.toList) shouldEqual List(result)
      }

      "queueCell" in {
        (kernel.queueCell _).expects(CellID(1)).returning {
          PublishResult(Output("text/plain", "hello")).as(ZIO.unit)
        }
        unsafeRun(remoteKernel.queueCell(CellID(1)).provideCustomLayer(env.baseLayer).flatten)
        unsafeRun(env.publishResult.toList) shouldEqual List(Output("text/plain", "hello"))
      }

      "completionsAt" in {
        val completion = Completion("foo", Nil, TinyList.of(TinyList.of(("test", "thing"))), "resultType", CompletionType.Method)
        (kernel.completionsAt _).expects(CellID(1), 5).returning(ZIO.succeed(List(completion)))
        unsafeRun(remoteKernel.completionsAt(CellID(1), 5).provideCustomLayer(env.baseLayer)) shouldEqual List(completion)
      }

      "parametersAt" in {
        val params = Signatures(TinyList.of(ParameterHints("name", None, TinyList.of(ParameterHint("name", "typeName", None)))), 0, 1)
        (kernel.parametersAt _).expects(CellID(1), 5).returning(ZIO.succeed(Some(params)))
        unsafeRun(remoteKernel.parametersAt(CellID(1), 5).provideCustomLayer(env.baseLayer)) shouldEqual Some(params)
      }

      "status" in {
        val status = KernelBusyState(busy = false, alive = true)
        (kernel.status _).expects().returning(ZIO.succeed(status))
        unsafeRun(remoteKernel.status()) shouldEqual status
      }

      "info" in {
        val info = KernelInfo("foo" -> "bar", "baz" -> "buzz")
        (kernel.info _).expects().returning(ZIO.succeed(info))
        unsafeRun(remoteKernel.info().provideCustomLayer(env.baseLayer)) shouldEqual info
      }

      "values" in {
        import scala.reflect.runtime.universe.typeOf
        val value = ResultValue("name", "typeName", TinyList.of(MIMERepr("text/plain", "foo")), CellID(1), "foo", typeOf[String], Some((1,5)))
        (kernel.values _).expects().returning(ZIO.succeed(List(value)))
        unsafeRun(remoteKernel.values()) shouldEqual List(
          ResultValue("name", "typeName", TinyList.of(MIMERepr("text/plain", "foo")), CellID(1), (), scala.reflect.runtime.universe.NoType, Some((1,5)))
        )
      }

      "getHandleData" in {
        val data = ByteVector32(ByteVector(DataReprsOf.string.encode("testing")))
        (kernel.getHandleData _).expects(Streaming, 0, 1).returning(ZIO.succeed(Array(data)))
        unsafeRun(remoteKernel.getHandleData(Streaming, 0, 1).provideCustomLayer(env.baseLayer)).toList match {
          case one :: Nil => one shouldEqual data
          case other => fail(other.toString)
        }
      }

      "modifyStream" in {
        val ops = List(GroupAgg(List("one", "two"), List(("agg", "bagg"))))
        val newHandle = StreamingDataRepr(1, StringType, Some(2))
        (kernel.modifyStream _).expects(0, ops).returning(ZIO.succeed(Some(newHandle)))
        unsafeRun(remoteKernel.modifyStream(0, ops).provideCustomLayer(env.baseLayer)) shouldEqual Some(newHandle)
      }

      "releaseHandle" in {
        (kernel.releaseHandle _).expects(Streaming, 1).returning(ZIO.unit)
        unsafeRun(remoteKernel.releaseHandle(Streaming, 1).provideCustomLayer(env.baseLayer))
      }

      "handles notebook updates" in {
        forAll((Generators.genNotebookUpdates _).tupled(unsafeRun(env.currentNotebook.get)), MinSize(4)) {
          case (finalNotebook, updates) =>
            whenever(updates.nonEmpty) {
              val finalVersion = updates.last.globalVersion
              updates.foreach {
                update => unsafeRun(env.updateTopic.publish1(Some(update)))
              }

              val (remoteVersion, remoteNotebook) = unsafeRun {
                clientRef.get.absorb.flatMap {
                  client => client.notebookRef.discrete.terminateAfter(_._1 == finalVersion).compile[Task, Task, (Int, Notebook)].lastOrError
                }.timeoutFail(new TimeoutException("timed out waiting for the correct notebook"))(zio.duration.Duration(2, TimeUnit.SECONDS))
              }
              remoteNotebook shouldEqual finalNotebook
            }

            unsafeRun(clientRef.get.flatMap(_.notebookRef.set(unsafeRun(env.currentNotebook.get))))
        }
      }

      "handles errors" in {
        (kernel.info _).expects().returning(ZIO.fail(new RuntimeException("Simulated error")))
        a[RecoveredException] should be thrownBy {
          // unsafeRun throws a fiber failure; this way will throw the actual error
          unsafeRunSync(remoteKernel.info().provideSomeLayer(env.baseLayer)).fold(err => throw err.squash, identity)
        }
      }

      "shutdown" in {
        (kernel.shutdown _).expects().returning(ZIO.unit)
        unsafeRunTask(remoteKernel.shutdown())
      }
    }

  }

  override def afterEach(): Unit = {
    env.publishResult.reset()
    env.publishStatus.reset()
  }
}<|MERGE_RESOLUTION|>--- conflicted
+++ resolved
@@ -33,13 +33,8 @@
   private val env           = unsafeRun(MockKernelEnv(kernelFactory))
   private val clientRef     = unsafeRun(Ref.make[RemoteKernelClient](null))
   private val deploy        = new InProcessDeploy(kernelFactory, clientRef)
-<<<<<<< HEAD
   private val transport     = new SocketTransport(deploy)
-  private val remoteKernel  = unsafeRun(RemoteKernel(transport).provide(env))
-=======
-  private val transport     = new SocketTransport(deploy, Some("127.0.0.1"))
   private val remoteKernel  = unsafeRun(RemoteKernel(transport).provideCustomLayer(env.baseLayer))
->>>>>>> 21f79033
 
   "RemoteKernel" - {
 
